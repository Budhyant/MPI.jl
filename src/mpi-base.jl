typealias MPIDatatype Union{Char,
                            Int8, UInt8, Int16, UInt16, Int32, UInt32, Int64,
                            UInt64,
                            Float32, Float64, Complex64, Complex128}
typealias MPIBuffertype{T} Union{Ptr{T}, Array{T}, Ref{T}}

# Define a function mpitype(T) that returns the MPI datatype code for
# a given type T. The dictonary is defined in __init__ so the module
# can be precompiled

# accessor function for getting MPI datatypes
mpitype{T}(::Type{T}) = mpitype_dict[T]

type Comm
    val::Cint
    Comm(val::Integer) = new(val)
end
const COMM_NULL  = Comm(MPI_COMM_NULL)
const COMM_SELF  = Comm(MPI_COMM_SELF)
const COMM_WORLD = Comm(MPI_COMM_WORLD)

type Op
    val::Cint
end
const OP_NULL = Op(MPI_OP_NULL)
const BAND    = Op(MPI_BAND)
const BOR     = Op(MPI_BOR)
const BXOR    = Op(MPI_BXOR)
const LAND    = Op(MPI_LAND)
const LOR     = Op(MPI_LOR)
const LXOR    = Op(MPI_LXOR)
const MAX     = Op(MPI_MAX)
const MIN     = Op(MPI_MIN)
const PROD    = Op(MPI_PROD)
const SUM     = Op(MPI_SUM)

type Request
    val::Cint
    buffer
end
const REQUEST_NULL = Request(MPI_REQUEST_NULL, nothing)

type Status
    val::Array{Cint,1}
    Status() = new(Array(Cint, MPI_STATUS_SIZE))
end
Get_error(stat::Status) = Int(stat.val[MPI_ERROR])
Get_source(stat::Status) = Int(stat.val[MPI_SOURCE])
Get_tag(stat::Status) = Int(stat.val[MPI_TAG])

const ANY_SOURCE = Int(MPI_ANY_SOURCE)
const ANY_TAG    = Int(MPI_ANY_TAG)
const TAG_UB     = Int(MPI_TAG_UB)
const UNDEFINED  = Int(MPI_UNDEFINED)

function serialize(x)
    s = IOBuffer()
    Base.serialize(s, x)
    Base.takebuf_array(s)
end

function deserialize(x)
    s = IOBuffer(x)
    Base.deserialize(s)
end

# Administrative functions

function Init()
    ccall(MPI_INIT, Void, (Ptr{Cint},), &0)
end

function Finalize()
    ccall(MPI_FINALIZE, Void, (Ptr{Cint},), &0)
end

function Abort(comm::Comm, errcode::Integer)
    ccall(MPI_ABORT, Void, (Ptr{Cint}, Ptr{Cint}, Ptr{Cint}),
          &comm.val, &errcode, &0)
end

function Initialized()
    flag = Ref{Cint}()
    ccall(MPI_INITIALIZED, Void, (Ptr{Cint}, Ptr{Cint}), flag, &0)
    flag[] != 0
end

function Finalized()
    flag = Ref{Cint}()
    ccall(MPI_FINALIZED, Void, (Ptr{Cint}, Ptr{Cint}), flag, &0)
    flag[] != 0
end

function Comm_dup(comm::Comm)
    newcomm = Ref{Cint}()
    ccall(MPI_COMM_DUP, Void, (Ptr{Cint}, Ptr{Cint}, Ptr{Cint}),
          &comm.val, newcomm, &0)
    MPI.Comm(newcomm[])
end

function Comm_free(comm::Comm)
    ccall(MPI_COMM_FREE, Void, (Ptr{Cint}, Ptr{Cint}), &comm.val, &0)
end

function Comm_rank(comm::Comm)
    rank = Ref{Cint}()
    ccall(MPI_COMM_RANK, Void, (Ptr{Cint}, Ptr{Cint}, Ptr{Cint}),
          &comm.val, rank, &0)
    Int(rank[])
end

function Comm_size(comm::Comm)
    size = Ref{Cint}()
    ccall(MPI_COMM_SIZE, Void, (Ptr{Cint}, Ptr{Cint}, Ptr{Cint}),
          &comm.val, size, &0)
    Int(size[])
end

function type_create(T::DataType)
    if !isbits(T)
        throw(ArgumentError("Type must be isbits()"))
    end

    if haskey(mpitype_dict, T)  # if the datatype already exists
        return nothing
    end

    # get the data from the type
    fieldtypes = T.types
    offsets = fieldoffsets(T)
    nfields = Cint(length(fieldtypes))

    # put data in MPI format
    blocklengths = ones(Cint, nfields)
    displacements = zeros(Cptrdiff_t, nfields)  # size_t == MPI_Aint ?
    types = zeros(Cint, nfields)
    for i=1:nfields
        displacements[i] = offsets[i]
        # create an MPI_Datatype for the current field if it does not exist yet
        if !haskey(mpitype_dict, fieldtypes[i])
            type_create(fieldtypes[i])
        end
        types[i] = mpitype(fieldtypes[i])
    end

    # create the datatype
    newtype_ref = Ref{Cint}()
    flag = Ref{Cint}()
    ccall(MPI_TYPE_CREATE_STRUCT, Void, (Ptr{Cint}, Ptr{Cint}, Ptr{Cptrdiff_t}, 
          Ptr{Cint}, Ptr{Cint}, Ptr{Cint}), &nfields, blocklengths, displacements, 
          types, newtype_ref, flag)

    if flag[] != 0
        throw(ErrorException("MPI_Type_create_struct returned non-zero exit status"))
    end

    # commit the datatatype
    flag2 = Ref{Cint}()
    ccall(MPI_TYPE_COMMIT, Void, (Ptr{Cint}, Ptr{Cint}), newtype_ref, flag2)

    if flag2[] != 0
        throw(ErrorException("MPI_Type_commit returned non-zero exit status"))
    end

    # add it to the dictonary of known types
    mpitype_dict[T] = newtype_ref[]

    return nothing
end

# Point-to-point communication

function Probe(src::Integer, tag::Integer, comm::Comm)
    stat = Status()
    ccall(MPI_PROBE, Void,
          (Ptr{Cint}, Ptr{Cint}, Ptr{Cint}, Ptr{Cint}, Ptr{Cint}),
          &src, &tag, &comm.val, stat.val, &0)
    stat
end

function Iprobe(src::Integer, tag::Integer, comm::Comm)
    flag = Ref{Cint}()
    stat = Status()
    ccall(MPI_IPROBE, Void,
          (Ptr{Cint}, Ptr{Cint}, Ptr{Cint}, Ptr{Cint}, Ptr{Cint}, Ptr{Cint}),
          &src, &tag, &comm.val, flag, stat.val, &0)
    if flag[] == 0
        return false, nothing
    end
    true, stat
end

function Get_count{T}(stat::Status, ::Type{T})
    count = Ref{Cint}()
    ccall(MPI_GET_COUNT, Void, (Ptr{Cint}, Ptr{Cint}, Ptr{Cint}, Ptr{Cint}),
          stat.val, &mpitype(T), count, &0)
    Int(count[])
end

function Send{T}(buf::MPIBuffertype{T}, count::Integer,
                              dest::Integer, tag::Integer, comm::Comm)
    ccall(MPI_SEND, Void,
          (Ptr{T}, Ptr{Cint}, Ptr{Cint}, Ptr{Cint}, Ptr{Cint}, Ptr{Cint},
           Ptr{Cint}),
          buf, &count, &mpitype(T), &dest, &tag, &comm.val, &0)
end

function Send{T}(buf::Array{T}, dest::Integer, tag::Integer,
                              comm::Comm)
    Send(buf, length(buf), dest, tag, comm)
end

function Send{T}(obj::T, dest::Integer, tag::Integer, comm::Comm)
    buf = [obj]
    Send(buf, dest, tag, comm)
end

function send(obj, dest::Integer, tag::Integer, comm::Comm)
    buf = MPI.serialize(obj)
    Send(buf, dest, tag, comm)
end

function Isend{T}(buf::MPIBuffertype{T}, count::Integer,
                               dest::Integer, tag::Integer, comm::Comm)
    rval = Ref{Cint}()
    ccall(MPI_ISEND, Void,
          (Ptr{T}, Ptr{Cint}, Ptr{Cint}, Ptr{Cint}, Ptr{Cint}, Ptr{Cint},
           Ptr{Cint}, Ptr{Cint}),
          buf, &count, &mpitype(T), &dest, &tag, &comm.val, rval, &0)
    Request(rval[], buf)
end

function Isend{T}(buf::Array{T}, dest::Integer, tag::Integer,
                               comm::Comm)
    Isend(buf, length(buf), dest, tag, comm)
end

function Isend{T}(obj::T, dest::Integer, tag::Integer, comm::Comm)
    buf = [obj]
    Isend(buf, dest, tag, comm)
end

function isend(obj, dest::Integer, tag::Integer, comm::Comm)
    buf = MPI.serialize(obj)
    Isend(buf, dest, tag, comm)
end

function Recv!{T}(buf::MPIBuffertype{T}, count::Integer,
                               src::Integer, tag::Integer, comm::Comm)
    stat = Status()
    ccall(MPI_RECV, Void,
          (Ptr{T}, Ptr{Cint}, Ptr{Cint}, Ptr{Cint}, Ptr{Cint}, Ptr{Cint},
           Ptr{Cint}, Ptr{Cint}),
          buf, &count, &mpitype(T), &src, &tag, &comm.val, stat.val, &0)
    stat
end

function Recv!{T}(buf::Array{T}, src::Integer, tag::Integer,
                               comm::Comm)
    Recv!(buf, length(buf), src, tag, comm)
end

function Recv{T}(::Type{T}, src::Integer, tag::Integer, comm::Comm)
    buf = Ref{T}
    stat = Recv!(buf, src, tag, comm)
    (buf[], stat)
end

function recv(src::Integer, tag::Integer, comm::Comm)
    stat = Probe(src, tag, comm)
    count = Get_count(stat, UInt8)
    buf = Array(UInt8, count)
    stat = Recv!(buf, Get_source(stat), Get_tag(stat), comm)
    (MPI.deserialize(buf), stat)
end

function Irecv!{T}(buf::MPIBuffertype{T}, count::Integer,
                                src::Integer, tag::Integer, comm::Comm)
    val = Ref{Cint}()
    ccall(MPI_IRECV, Void,
          (Ptr{T}, Ptr{Cint}, Ptr{Cint}, Ptr{Cint}, Ptr{Cint}, Ptr{Cint},
           Ptr{Cint}, Ptr{Cint}),
          buf, &count, &mpitype(T), &src, &tag, &comm.val, val, &0)
    Request(val[], buf)
end

function Irecv!{T}(buf::Array{T}, src::Integer, tag::Integer,
                                comm::Comm)
    Irecv!(buf, length(buf), src, tag, comm)
end

function irecv(src::Integer, tag::Integer, comm::Comm)
    (flag, stat) = Iprobe(src, tag, comm)
    if !flag
        return (false, nothing, nothing)
    end
    count = Get_count(stat, UInt8)
    buf = Array(UInt8, count)
    stat = Recv!(buf, Get_source(stat), Get_tag(stat), comm)
    (true, MPI.deserialize(buf), stat)
end

function Wait!(req::Request)
    stat = Status()
    ccall(MPI_WAIT, Void, (Ptr{Cint}, Ptr{Cint}, Ptr{Cint}),
          &req.val, stat.val, &0)
    req.buffer = nothing
    stat
end

function Test!(req::Request)
    flag = Ref{Cint}()
    stat = Status()
    ccall(MPI_TEST, Void, (Ptr{Cint}, Ptr{Cint}, Ptr{Cint}, Ptr{Cint}),
          &req.val, flag, stat.val, &0)
    if flag[] == 0
        return (false, nothing)
    end
    req.buffer = nothing
    (true, stat)
end

function Waitall!(reqs::Array{Request,1})
    count = length(reqs)
    reqvals = [reqs[i].val for i in 1:count]
    statvals = Array(Cint, MPI_STATUS_SIZE, count)
    ccall(MPI_WAITALL, Void,
          (Ptr{Cint}, Ptr{Cint}, Ptr{Cint}, Ptr{Cint}),
          &count, reqvals, statvals, &0)
    stats = Array(Status, count)
    for i in 1:count
        reqs[i].val = reqvals[i]
        reqs[i].buffer = nothing
        stats[i] = Status()
        for v in 1:MPI_STATUS_SIZE
            stats[i].val[v] = statvals[v,i]
        end
    end
    stats
end

function Testall!(reqs::Array{Request,1})
    count = length(reqs)
    reqvals = [reqs[i].val for i in 1:count]
    flag = Array(Cint, 1)
    statvals = Array(Cint, MPI_STATUS_SIZE, count)
    ccall(MPI_TESTALL, Void,
          (Ptr{Cint}, Ptr{Cint}, Ptr{Cint}, Ptr{Cint}, Ptr{Cint}),
          &count, reqvals, flag, statvals, &0)
    if flag[1] == 0
        return (false, nothing)
    end
    stats = Array(Status, count)
    for i in 1:count
        reqs[i].val = reqvals[i]
        reqs[i].buffer = nothing
        stats[i] = Status()
        for v in 1:MPI_STATUS_SIZE
            stats[i].val[v] = statvals[v,i]
        end
    end
    (true, stats)
end

function Waitany!(reqs::Array{Request,1})
    count = length(reqs)
    reqvals = [reqs[i].val for i in 1:count]
    ind = Ref{Cint}()
    stat = Status()
    ccall(MPI_WAITANY, Void,
          (Ptr{Cint}, Ptr{Cint}, Ptr{Cint}, Ptr{Cint}, Ptr{Cint}),
          &count, reqvals, ind, stat.val, &0)
    index = Int(ind[])
    reqs[index].val = reqvals[index]
    reqs[index].buffer = nothing
    (index, stat)
end

function Testany!(reqs::Array{Request,1})
    count = length(reqs)
    reqvals = [reqs[i].val for i in 1:count]
    ind = Ref{Cint}()
    flag = Ref{Cint}()
    stat = Status()
    ccall(MPI_TESTANY, Void,
          (Ptr{Cint}, Ptr{Cint}, Ptr{Cint}, Ptr{Cint}, Ptr{Cint}, Ptr{Cint}),
          &count, reqvals, ind, flag, stat.val, &0)
    if flag[] == 0
        return (false, 0, nothing)
    end
    index = Int(ind[])
    reqs[index].val = reqvals[index]
    reqs[index].buffer = nothing
    (true, index, stat)
end

function Waitsome!(reqs::Array{Request,1})
    count = length(reqs)
    reqvals = [reqs[i].val for i in 1:count]
    outcnt = Ref{Cint}()
    inds = Array(Cint, count)
    statvals = Array(Cint, MPI_STATUS_SIZE, count)
    ccall(MPI_WAITSOME, Void,
          (Ptr{Cint}, Ptr{Cint}, Ptr{Cint}, Ptr{Cint}, Ptr{Cint}, Ptr{Cint}),
          &count, reqvals, outcnt, inds, statvals, &0)
    outcount = Int(outcnt[])
    # This can happen if there were no valid requests
    if outcount == UNDEFINED
        outcount = 0
    end
    indices = Array(Int, outcount)
    stats = Array(Status, outcount)
    for i in 1:outcount
        ind = Int(inds[i])
        reqs[ind].val = reqvals[ind]
        reqs[ind].buffer = nothing
        indices[i] = inds[i]
        stats[i] = Status()
        for v in 1:MPI_STATUS_SIZE
            stats[i].val[v] = statvals[v,i]
        end
    end
    (indices, stats)
end

function Testsome!(reqs::Array{Request,1})
    count = length(reqs)
    reqvals = [reqs[i].val for i in 1:count]
    outcnt = Ref{Cint}()
    inds = Array(Cint, count)
    statvals = Array(Cint, MPI_STATUS_SIZE, count)
    ccall(MPI_TESTSOME, Void,
          (Ptr{Cint}, Ptr{Cint}, Ptr{Cint}, Ptr{Cint}, Ptr{Cint}, Ptr{Cint}),
          &count, reqvals, outcnt, inds, statvals, &0)
    outcount = outcnt[]
    # This can happen if there were no valid requests
    if outcount == UNDEFINED
        outcount = 0
    end
    indices = Array(Int, outcount)
    stats = Array(Status, outcount)
    for i in 1:outcount
        ind = Int(inds[i])
        reqs[ind].val = reqvals[ind]
        reqs[ind].buffer = nothing
        indices[i] = inds[i]
        stats[i] = Status()
        for v in 1:MPI_STATUS_SIZE
            stats[i].val[v] = statvals[v,i]
        end
    end
    (indices, stats)
end

function Cancel!(res::Request)
    ccall(MPI_CANCEL, Void, (Ptr{Cint},), &req.val, &0)
    req.buffer = nothing
    nothing
end

# Collective communication

function Barrier(comm::Comm)
    ccall(MPI_BARRIER, Void, (Ptr{Cint},Ptr{Cint}), &comm.val, &0)
end

function Bcast!{T}(buffer::MPIBuffertype{T}, count::Integer,
                   root::Integer, comm::Comm)
    ccall(MPI_BCAST, Void,
          (Ptr{T}, Ptr{Cint}, Ptr{Cint}, Ptr{Cint}, Ptr{Cint}, Ptr{Cint}),
          buffer, &count, &mpitype(T), &root, &comm.val, &0)
    buffer
end

function Bcast!{T}(buffer::Array{T}, root::Integer, comm::Comm)
    Bcast!(buffer, length(buffer), root, comm)
end

#=
function Bcast{T}(obj::T, root::Integer, comm::Comm)
    buf = [T]
    Bcast!(buf, root, comm)
    buf[1]
end
=#

function bcast(obj, root::Integer, comm::Comm)
    isroot = Comm_rank(comm) == root
    count = Array(Cint, 1)
    if isroot
        buf = MPI.serialize(obj)
        count[1] = length(buf)
    end
    Bcast!(count, root, comm)
    if !isroot
        buf = Array(UInt8, count[1])
    end
    Bcast!(buf, root, comm)
    if !isroot
        obj = MPI.deserialize(buf)
    end
    obj
end

function Reduce{T}(sendbuf::MPIBuffertype{T}, count::Integer,
                   op::Op, root::Integer, comm::Comm)
    isroot = Comm_rank(comm) == root
    recvbuf = Array(T, isroot ? count : 0)
    ccall(MPI_REDUCE, Void,
          (Ptr{T}, Ptr{T}, Ptr{Cint}, Ptr{Cint}, Ptr{Cint}, Ptr{Cint},
           Ptr{Cint}, Ptr{Cint}),
          sendbuf, recvbuf, &count, &mpitype(T), &op.val, &root, &comm.val,
          &0)
    isroot ? recvbuf : nothing
end

function Reduce{T}(sendbuf::Array{T}, op::Op, root::Integer, comm::Comm)
    Reduce(sendbuf, length(sendbuf), op, root, comm)
end

function Reduce{T}(object::T, op::Op, root::Integer, comm::Comm)
    isroot = Comm_rank(comm) == root
    sendbuf = T[object]
    recvbuf = Reduce(sendbuf, op, root, comm)
    isroot ? recvbuf[1] : nothing
end

# T and T2 are different for MPI_IN_PLACE as the sendbuf
function Allreduce{T}(sendbuf::MPIBuffertype{T}, recvbuf::MPIBuffertype{T},
                      count::Integer, op::Op, comm::Comm)
    flag = Ref{Cint}()
    ccall(MPI_ALLREDUCE, Void, (Ptr{T}, Ptr{T}, Ptr{Cint}, Ptr{Cint}, Ptr{Cint},
<<<<<<< HEAD
          Ptr{Cint}, Ptr{Cint}), sendbuf, recvbuf, &Int32(count), &mpitype(T), 
          &op.val, &comm.val, flag)
=======
          Ptr{Cint}, Ptr{Cint}), sendbuf, recvbuf, &count, &mpitype(T), 
          &op.val, &comm.val, &flag)
>>>>>>> d84d4c5b

    if flag[] != 0
      throw(ErrorException("Allreduce returned non-zero exit status"))
    end

    recvbuf
end
                  
function Allreduce{T}(sendbuf::MPIBuffertype{T}, recvbuf::MPIBuffertype{T},
                      op::Op, comm::Comm)
    Allreduce(sendbuf, recvbuf, length(recvbuf), op, comm)
end

function Allreduce{T}(obj::T, op::Op, comm::Comm)
    objref = Ref(obj)
    outref = Ref{T}()
    Allreduce(objref, outref, 1, op, comm)

    outref[]
end

# in-place version
function Allreduce!{T}(recvbuf::MPIBuffertype{T}, op::Op, comm::Comm)

#  Allreduce(sendbuf, recvbuf, length(recvbuf), op, comm)
    flag = zero(Cint)
    ccall(MPI_ALLREDUCE, Void, (Ptr{Void}, Ptr{T}, Ptr{Cint}, Ptr{Cint}, 
          Ptr{Cint}, Ptr{Cint}, Ptr{Cint}), MPI_IN_PLACE, recvbuf, 
          &Int32(length(recvbuf)), &mpitype(T), &op.val, &comm.val, &flag)

    if flag != 0
      println(STDERR, "Warning: MPI_Allreduce exited with status ", flag)
    end

  recvbuf
end

# allocate receive buffer automatically
function allreduce{T}(sendbuf::MPIBuffertype{T}, op::Op, comm::Comm)

  len = length(sendbuf)
  recvbuf = Array(T, len)
  Allreduce(sendbuf, recvbuf, len, op, comm)
end

# how to handle allocating the recvbuf, in-place operation?

function Scatter{T}(sendbuf::MPIBuffertype{T},
                    count::Integer, root::Integer, comm::Comm)
    recvbuf = Array(T, count)
    ccall(MPI_SCATTER, Void,
          (Ptr{T}, Ptr{Cint}, Ptr{Cint}, Ptr{T}, Ptr{Cint}, Ptr{Cint}, Ptr{Cint}, Ptr{Cint}, Ptr{Cint}),
          sendbuf, &count, &mpitype(T), recvbuf, &count, &mpitype(T), &root, &comm.val, &0)
    recvbuf
end

function Scatterv{T}(sendbuf::MPIBuffertype{T},
                     counts::Vector{Cint}, root::Integer,
                     comm::Comm)
    recvbuf = Array(T, counts[Comm_rank(comm) + 1])
    recvcnt = counts[Comm_rank(comm) + 1]
    disps = cumsum(counts) - counts
    ccall(MPI_SCATTERV, Void,
          (Ptr{T}, Ptr{Cint}, Ptr{Cint}, Ptr{Cint}, Ptr{T}, Ptr{Cint}, Ptr{Cint}, Ptr{Cint}, Ptr{Cint}, Ptr{Cint}),
          sendbuf, counts, disps, &mpitype(T), recvbuf, &recvcnt, &mpitype(T), &root, &comm.val, &0)
    recvbuf
end

function Gather{T}(sendbuf::MPIBuffertype{T}, count::Integer,
                   root::Integer, comm::Comm)
    isroot = Comm_rank(comm) == root
    recvbuf = Array(T, isroot ? Comm_size(comm) * count : 0)
    ccall(MPI_GATHER, Void,
          (Ptr{T}, Ptr{Cint}, Ptr{Cint}, Ptr{T}, Ptr{Cint}, Ptr{Cint}, Ptr{Cint}, Ptr{Cint}, Ptr{Cint}),
          sendbuf, &count, &mpitype(T), recvbuf, &count, &mpitype(T), &root, &comm.val, &0)
    isroot ? recvbuf : nothing
end

function Gather{T}(sendbuf::Array{T}, root::Integer, comm::Comm)
    Gather(sendbuf, length(sendbuf), root, comm)
end

function Gather{T}(object::T, root::Integer, comm::Comm)
    isroot = Comm_rank(comm) == root
    sendbuf = T[object]
    recvbuf = Gather(sendbuf, root, comm)
    isroot ? recvbuf : nothing
end

function Allgather{T}(sendbuf::MPIBuffertype{T}, count::Integer,
                      comm::Comm)
    recvbuf = Array(T, Comm_size(comm) * count)
    ccall(MPI_ALLGATHER, Void,
          (Ptr{T}, Ptr{Cint}, Ptr{Cint}, Ptr{T}, Ptr{Cint}, Ptr{Cint}, Ptr{Cint}, Ptr{Cint}),
          sendbuf, &count, &mpitype(T), recvbuf, &count, &mpitype(T), &comm.val, &0)
    recvbuf
end

function Allgather{T}(sendbuf::Array{T}, comm::Comm)
    Allgather(sendbuf, length(sendbuf), comm)
end

function Allgather{T}(object::T, comm::Comm)
    sendbuf = T[object]
    recvbuf = Allgather(sendbuf, comm)
    recvbuf
end

function Gatherv{T}(sendbuf::MPIBuffertype{T}, counts::Vector{Cint},
                    root::Integer, comm::Comm)
    isroot = Comm_rank(comm) == root
    displs = cumsum(counts) - counts
    sendcnt = counts[Comm_rank(comm) + 1]
    recvbuf = Array(T, isroot ? sum(counts) : 0)
    ccall(MPI_GATHERV, Void,
          (Ptr{T}, Ptr{Cint}, Ptr{Cint}, Ptr{T}, Ptr{Cint}, Ptr{Cint}, Ptr{Cint}, Ptr{Cint}, Ptr{Cint}, Ptr{Cint}),
          sendbuf, &sendcnt, &mpitype(T), recvbuf, counts, displs, &mpitype(T), &root, &comm.val, &0)
    isroot ? recvbuf : nothing
end

function Allgatherv{T}(sendbuf::MPIBuffertype{T}, counts::Vector{Cint},
                       comm::Comm)
    displs = cumsum(counts) - counts
    sendcnt = counts[Comm_rank(comm) + 1]
    recvbuf = Array(T, sum(counts))
    ccall(MPI_ALLGATHERV, Void,
          (Ptr{T}, Ptr{Cint}, Ptr{Cint}, Ptr{T}, Ptr{Cint}, Ptr{Cint}, Ptr{Cint}, Ptr{Cint}, Ptr{Cint}),
          sendbuf, &sendcnt, &mpitype(T), recvbuf, counts, displs, &mpitype(T), &comm.val, &0)
    recvbuf
end

function Alltoall{T}(sendbuf::MPIBuffertype{T}, count::Integer,
                     comm::Comm)
    recvbuf = Array(T, Comm_size(comm)*count)
    ccall(MPI_ALLTOALL, Void,
          (Ptr{T}, Ptr{Cint}, Ptr{Cint}, Ptr{T}, Ptr{Cint}, Ptr{Cint}, Ptr{Cint}, Ptr{Cint}),
          sendbuf, &count, &mpitype(T), recvbuf, &count, &mpitype(T), &comm.val, &0)
    recvbuf
end

function Alltoallv{T}(sendbuf::MPIBuffertype{T}, scounts::Vector{Cint},
                      rcounts::Vector{Cint}, comm::Comm)
    recvbuf = Array(T, sum(rcounts))
    sdispls = cumsum(scounts) - scounts
    rdispls = cumsum(rcounts) - rcounts
    ccall(MPI_ALLTOALLV, Void,
          (Ptr{T}, Ptr{Cint}, Ptr{Cint}, Ptr{Cint}, Ptr{T}, Ptr{Cint}, Ptr{Cint}, Ptr{Cint}, Ptr{Cint}, Ptr{Cint}),
          sendbuf, scounts, sdispls, &mpitype(T), recvbuf, rcounts, rdispls, &mpitype(T), &comm.val, &0)
    recvbuf
end

function Scan{T}(sendbuf::MPIBuffertype{T}, count::Integer,
                 op::Op, comm::Comm)
    recvbuf = Array(T, count)
    ccall(MPI_SCAN, Void,
          (Ptr{T}, Ptr{T}, Ptr{Cint}, Ptr{Cint}, Ptr{Cint}, Ptr{Cint}, Ptr{Cint}),
          sendbuf, recvbuf, &count, &mpitype(T), &op.val, &comm.val, &0)
    recvbuf
end

function Scan{T}(object::T, op::Op, comm::Comm)
    sendbuf = T[object]
    Scan(sendbuf,1,op,comm)
end

function ExScan{T}(sendbuf::MPIBuffertype{T}, count::Integer,
                   op::Op, comm::Comm)
    recvbuf = Array(T, count)
    ccall(MPI_EXSCAN, Void,
          (Ptr{T}, Ptr{T}, Ptr{Cint}, Ptr{Cint}, Ptr{Cint}, Ptr{Cint}, Ptr{Cint}),
          sendbuf, recvbuf, &count, &mpitype(T), &op.val, &comm.val, &0)
    recvbuf
end

function ExScan{T}(object::T, op::Op, comm::Comm)
    sendbuf = T[object]
    ExScan(sendbuf,1,op,comm)
end

# Conversion between C and Fortran Comm handles:
if HAVE_MPI_COMM_C2F
    # use MPI_Comm_f2c and MPI_Comm_c2f
    Base.convert(::Type{CComm}, comm::Comm) =
        ccall(:MPI_Comm_f2c, CComm, (Cint,), comm.val)
    Base.convert(::Type{Comm}, ccomm::CComm) =
        Comm(ccall(:MPI_Comm_c2f, Cint, (CComm,), ccomm))
elseif sizeof(CComm) == sizeof(Cint)
    # in MPICH, both C and Fortran use identical Cint comm handles
    # and MPI_Comm_c2f is not provided.
    Base.convert(::Type{CComm}, comm::Comm) = reinterpret(CComm, comm.val)
    Base.convert(::Type{Comm}, ccomm::CComm) = Comm(reinterpret(Cint, ccomm))
else
    warn("No MPI_Comm_c2f found - conversion to/from MPI.CComm will not work")
end<|MERGE_RESOLUTION|>--- conflicted
+++ resolved
@@ -530,13 +530,8 @@
                       count::Integer, op::Op, comm::Comm)
     flag = Ref{Cint}()
     ccall(MPI_ALLREDUCE, Void, (Ptr{T}, Ptr{T}, Ptr{Cint}, Ptr{Cint}, Ptr{Cint},
-<<<<<<< HEAD
-          Ptr{Cint}, Ptr{Cint}), sendbuf, recvbuf, &Int32(count), &mpitype(T), 
+          Ptr{Cint}, Ptr{Cint}), sendbuf, recvbuf, &count, &mpitype(T), 
           &op.val, &comm.val, flag)
-=======
-          Ptr{Cint}, Ptr{Cint}), sendbuf, recvbuf, &count, &mpitype(T), 
-          &op.val, &comm.val, &flag)
->>>>>>> d84d4c5b
 
     if flag[] != 0
       throw(ErrorException("Allreduce returned non-zero exit status"))
@@ -584,12 +579,13 @@
 
 # how to handle allocating the recvbuf, in-place operation?
 
-function Scatter{T}(sendbuf::MPIBuffertype{T},
-                    count::Integer, root::Integer, comm::Comm)
+function Scatter{T}(sendbuf::MPIBuffertype{T},count::Integer, root::Integer, 
+                    comm::Comm)
     recvbuf = Array(T, count)
     ccall(MPI_SCATTER, Void,
-          (Ptr{T}, Ptr{Cint}, Ptr{Cint}, Ptr{T}, Ptr{Cint}, Ptr{Cint}, Ptr{Cint}, Ptr{Cint}, Ptr{Cint}),
-          sendbuf, &count, &mpitype(T), recvbuf, &count, &mpitype(T), &root, &comm.val, &0)
+          (Ptr{T}, Ptr{Cint}, Ptr{Cint}, Ptr{T}, Ptr{Cint}, Ptr{Cint}, 
+           Ptr{Cint}, Ptr{Cint}, Ptr{Cint}), sendbuf, &count, &mpitype(T), 
+           recvbuf, &count, &mpitype(T), &root, &comm.val, &0)
     recvbuf
 end
 
